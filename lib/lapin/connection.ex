--- conflicted
+++ resolved
@@ -14,19 +14,11 @@
 
   use Connection
 
-<<<<<<< HEAD
   require Logger
 
   alias AMQP.Channel
   alias Lapin.{Consumer, Exchange, Message, Producer, Queue}
   alias Lapin.Message.Payload
-=======
-  alias AMQP.{Basic, Channel, Confirm}
-  alias Lapin.{Consumer, Exchange, Message, Producer, Queue}
-  alias Lapin.Message.Payload
-
-  require Logger
->>>>>>> c2865f79
 
   @typedoc """
   Connection configuration
@@ -151,11 +143,7 @@
   end
 
   def init(configuration) do
-<<<<<<< HEAD
-  Process.flag(:trap_exit, true)
-=======
     Process.flag(:trap_exit, true)
->>>>>>> c2865f79
     {:connect, :init,
      %{configuration: configuration, consumers: [], producers: [], connection: nil, module: nil}}
   end
@@ -199,28 +187,16 @@
         _from,
         %{producers: producers, module: module} = state
       ) do
-<<<<<<< HEAD
     with {:ok, %Producer{pattern: pattern} = producer} <- Producer.get(producers, exchange),
-=======
-    with producer when not is_nil(producer) <- Producer.get(producers, exchange),
-         %Producer{pattern: pattern, channel: channel} <- producer,
->>>>>>> c2865f79
          mandatory <- pattern.mandatory(producer),
          persistent <- pattern.persistent(producer),
          options <- Keyword.merge([mandatory: mandatory, persistent: persistent], options),
          meta <- %{content_type: Payload.content_type(payload)},
          {:ok, payload} <- Payload.encode(payload),
-<<<<<<< HEAD
          :ok <- Producer.publish(producer, exchange, routing_key, payload, options) do
       message = %Message{meta: Enum.into(options, meta), payload: payload}
 
       if not pattern.confirm(producer) or Producer.confirm(producer) do
-=======
-         :ok <- Basic.publish(channel, exchange, routing_key, payload, options) do
-      message = %Message{meta: Enum.into(options, meta), payload: payload}
-
-      if not pattern.confirm(producer) or Confirm.wait_for_confirms(channel) do
->>>>>>> c2865f79
         Logger.debug(fn -> "Published #{inspect(message)} on #{inspect(producer)}" end)
         {:reply, module.handle_publish(producer, message), state}
       else
@@ -326,17 +302,10 @@
       ) do
     message = %Message{meta: meta, payload: payload}
 
-<<<<<<< HEAD
     with {:ok, consumer} <- Consumer.get(consumers, consumer_tag) do
       spawn(fn -> consume(module, consumer, message) end)
     else
       {:error, :not_found} ->
-=======
-    with consumer when not is_nil(consumer) <- Consumer.get(consumers, consumer_tag) do
-      spawn(fn -> consume(module, consumer, message) end)
-    else
-      nil ->
->>>>>>> c2865f79
         Logger.error("Error processing message #{inspect(message)}, no local consumer")
     end
 
@@ -345,11 +314,7 @@
 
   defp consume(
          module,
-<<<<<<< HEAD
          %Consumer{pattern: pattern} = consumer,
-=======
-         %Consumer{channel: channel, pattern: pattern} = consumer,
->>>>>>> c2865f79
          %Message{
            meta: %{delivery_tag: delivery_tag, redelivered: redelivered} = meta,
            payload: payload
@@ -363,7 +328,6 @@
          message <- %Message{message | meta: meta, payload: payload},
          :ok <- module.handle_deliver(consumer, message) do
       Logger.debug(fn -> "Consuming message #{delivery_tag}" end)
-<<<<<<< HEAD
       consume_ack(ack, consumer, delivery_tag)
     else
       {:reject, reason} ->
@@ -399,34 +363,6 @@
     else
       error ->
         Logger.debug("ACK failed for message #{delivery_tag}")
-=======
-      consume_ack(ack, channel, delivery_tag)
-    else
-      {:reject, reason} ->
-        Basic.reject(channel, delivery_tag, requeue: false)
-        Logger.debug(fn -> "Rejected message #{delivery_tag}: #{inspect(reason)}" end)
-
-      reason ->
-        Basic.reject(channel, delivery_tag, requeue: not redelivered)
-        Logger.debug(fn -> "Requeued message #{delivery_tag}: #{inspect(reason)}" end)
-    end
-  rescue
-    exception ->
-      Basic.reject(channel, delivery_tag, requeue: not redelivered)
-      Logger.error("Rejected message #{delivery_tag}: #{inspect(exception)}")
-  end
-
-  defp consume_ack(true = _ack, channel, delivery_tag) do
-    tag = "#{delivery_tag}"
-
-    case Basic.ack(channel, delivery_tag) do
-      :ok ->
-        Logger.debug(fn -> "Consumed message #{tag} successfully, ACK sent" end)
-        :ok
-
-      error ->
-        Logger.debug(fn -> "ACK failed for message #{tag}: #{inspect(error)}" end)
->>>>>>> c2865f79
         error
     end
   end
