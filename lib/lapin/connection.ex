--- conflicted
+++ resolved
@@ -15,11 +15,7 @@
   use Connection
 
   alias AMQP.{Basic, Channel, Confirm}
-<<<<<<< HEAD
-  alias Lapin.{Exchange, Message, Consumer, Producer, Queue}
-=======
   alias Lapin.{Consumer, Exchange, Message, Producer, Queue}
->>>>>>> f5043e4a
   alias Lapin.Message.Payload
   import Lapin.Utils, only: [check_mandatory_params: 2]
   require Logger
@@ -167,15 +163,9 @@
   Publishes a message to the specified exchange with the given routing_key
   """
   @spec publish(
-<<<<<<< HEAD
-          connection :: t,
-          Channel.exchange(),
-          Channel.routing_key(),
-=======
           connection :: t(),
           String.t(),
           String.t(),
->>>>>>> f5043e4a
           Payload.t(),
           options :: Keyword.t()
         ) :: on_callback
@@ -355,15 +345,6 @@
   end
 
   defp consume_ack(true = _ack, channel, delivery_tag) do
-<<<<<<< HEAD
-    case Basic.ack(channel, delivery_tag) do
-      :ok ->
-        Logger.debug(fn -> "Consumed message #{delivery_tag} successfully, ACK sent" end)
-        :ok
-
-      error ->
-        Logger.debug(fn -> "ACK failed for message #{delivery_tag}: #{inspect(error)}" end)
-=======
     tag = "#{delivery_tag}"
 
     case Basic.ack(channel, delivery_tag) do
@@ -373,7 +354,6 @@
 
       error ->
         Logger.debug(fn -> "ACK failed for message #{tag}: #{inspect(error)}" end)
->>>>>>> f5043e4a
         error
     end
   end
@@ -388,13 +368,6 @@
 
     with configuration <- Keyword.merge(@connection_default_params, configuration),
          {:ok, connection} <- AMQP.Connection.open(configuration),
-<<<<<<< HEAD
-         producers <- Keyword.get(configuration, :producers, []),
-         producers <- Enum.map(producers, &Producer.create(connection, &1)),
-         consumers <- Keyword.get(configuration, :consumers, []),
-         consumers <- Enum.map(consumers, &Consumer.create(connection, &1)),
-=======
->>>>>>> f5043e4a
          {:ok, config_channel} <- Channel.open(connection),
          exchanges <- Keyword.get(configuration, :exchanges, []),
          exchanges <- Enum.map(exchanges, &Exchange.new/1),
@@ -440,13 +413,10 @@
                  {:halt, error}
              end
            end),
-<<<<<<< HEAD
-=======
          producers <- Keyword.get(configuration, :producers, []),
          producers <- Enum.map(producers, &Producer.create(connection, &1)),
          consumers <- Keyword.get(configuration, :consumers, []),
          consumers <- Enum.map(consumers, &Consumer.create(connection, &1)),
->>>>>>> f5043e4a
          :ok <- Channel.close(config_channel) do
       Process.monitor(connection.pid)
 
