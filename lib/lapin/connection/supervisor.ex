defmodule Lapin.Connection.Supervisor do
  @moduledoc """
  Lapin Connections Supervisor
  """
  use Supervisor
  require Logger

  @spec start_link(configuration :: Lapin.config()) :: Supervisor.on_start()
  def start_link(configuration) do
    Supervisor.start_link(__MODULE__, configuration, name: __MODULE__)
  end

  def init(configuration) do
    configuration
    |> Enum.map(fn connection ->
      module = Keyword.get(connection, :module)
<<<<<<< HEAD
      %{id: module, start: {Lapin.Connection, :start_link, [connection, [name: module]]}}
=======
      worker(Lapin.Connection, [connection, [name: module]], [id: module])
>>>>>>> 81f63910
    end)
    |> Supervisor.init(strategy: :one_for_one)
  end
end<|MERGE_RESOLUTION|>--- conflicted
+++ resolved
@@ -14,11 +14,7 @@
     configuration
     |> Enum.map(fn connection ->
       module = Keyword.get(connection, :module)
-<<<<<<< HEAD
-      %{id: module, start: {Lapin.Connection, :start_link, [connection, [name: module]]}}
-=======
       worker(Lapin.Connection, [connection, [name: module]], [id: module])
->>>>>>> 81f63910
     end)
     |> Supervisor.init(strategy: :one_for_one)
   end
