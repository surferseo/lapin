defmodule LapinTest.Worker do
  use Lapin.Connection
  require Logger

  def handle_deliver(consumer, message) do
    Logger.debug(fn ->
      "Consuming message #{inspect(message, pretty: true)} received on #{
        inspect(consumer, pretty: true)
      }"
    end)
  end
end

defmodule LapinTest.BadHostWorker do
  use Lapin.Connection
end

defmodule LapinTest do
  use ExUnit.Case
  doctest Lapin

<<<<<<< HEAD
  defmodule LapinTest.Worker do
    use Lapin.Connection
    require Logger

    def handle_deliver(consumer, message) do
      Logger.debug(fn ->
        "Consuming message #{inspect(message, pretty: true)} received on #{
          inspect(consumer, pretty: true)
        }"
      end)
    end
  end

  defmodule LapinTest.BadHostWorker do
    use Lapin.Connection
  end

  setup_all do
    %{}
=======
  setup_all do
    {:ok, pid} = Lapin.Supervisor.start_link()
    %{supervisor: pid}
>>>>>>> c2865f79
  end

  test "Supervisor starts correctly", %{supervisor: supervisor} do
    assert supervisor
           |> Process.alive?()
  end

  test "Publish message via connection" do
    :ok =
      Lapin.Connection.publish(
        LapinTest.Worker,
        "test_exchange",
        "test_routing_key",
        "msg"
      )
  end

  test "Publish message via worker" do
    :ok =
      LapinTest.Worker.publish(
        "test_exchange",
        "test_routing_key",
        "msg"
      )
  end

  test "Bad host gets error on publish" do
    {:error, :not_connected} =
      Lapin.Connection.publish(LapinTest.BadHostWorker, "test_badhost", "", "msg")
  end
end<|MERGE_RESOLUTION|>--- conflicted
+++ resolved
@@ -1,26 +1,8 @@
-defmodule LapinTest.Worker do
-  use Lapin.Connection
-  require Logger
-
-  def handle_deliver(consumer, message) do
-    Logger.debug(fn ->
-      "Consuming message #{inspect(message, pretty: true)} received on #{
-        inspect(consumer, pretty: true)
-      }"
-    end)
-  end
-end
-
-defmodule LapinTest.BadHostWorker do
-  use Lapin.Connection
-end
-
 defmodule LapinTest do
   use ExUnit.Case
   doctest Lapin
 
-<<<<<<< HEAD
-  defmodule LapinTest.Worker do
+  defmodule Worker do
     use Lapin.Connection
     require Logger
 
@@ -33,17 +15,13 @@
     end
   end
 
-  defmodule LapinTest.BadHostWorker do
+  defmodule BadHostWorker do
     use Lapin.Connection
   end
 
   setup_all do
-    %{}
-=======
-  setup_all do
     {:ok, pid} = Lapin.Supervisor.start_link()
     %{supervisor: pid}
->>>>>>> c2865f79
   end
 
   test "Supervisor starts correctly", %{supervisor: supervisor} do
