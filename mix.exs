defmodule Lapin.Mixfile do
  use Mix.Project

  def project do
    [
      app: :lapin,
      version: "0.4.0",
      elixir: "~> 1.7",
      description: "Elixir RabbitMQ Client",
      source_url: "https://github.com/lucacorti/lapin",
      package: package(),
      docs: docs(),
      start_permanent: Mix.env() == :prod,
      deps: deps(),
      dialyzer: [
<<<<<<< HEAD
=======
        plt_add_deps: :apps_direct,
>>>>>>> e4b033c6
        ignore_warnings: ".dialyzer.ignore-warnings"
      ]
    ]
  end

  # Run "mix help compile.app" to learn about applications.
  def application do
    [
      extra_applications: [:logger]
    ]
  end

  # Run "mix help deps" to learn about dependencies.
  defp deps do
    [
      {:amqp, "~> 1.4"},
      {:connection, "~> 1.0.0"},
      {:ex_doc, ">= 0.0.0", only: [:dev]},
      {:earmark, ">= 0.0.0", only: [:dev]},
      {:credo, ">= 0.0.0", only: [:dev]},
      {:dialyxir, ">= 0.0.0", only: [:dev]}
    ]
  end

  defp package do
    [
      maintainers: ["Luca Corti"],
      licenses: ["MIT"],
      links: %{GitHub: "https://github.com/lucacorti/lapin"}
    ]
  end

  defp docs do
    [
      main: "main",
      extras: [
        "docs/main.md"
      ]
    ]
  end
end<|MERGE_RESOLUTION|>--- conflicted
+++ resolved
@@ -13,10 +13,7 @@
       start_permanent: Mix.env() == :prod,
       deps: deps(),
       dialyzer: [
-<<<<<<< HEAD
-=======
         plt_add_deps: :apps_direct,
->>>>>>> e4b033c6
         ignore_warnings: ".dialyzer.ignore-warnings"
       ]
     ]
