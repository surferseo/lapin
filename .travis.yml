language: elixir

elixir:
  - 1.7
  - 1.8

otp_release:
  - 20.3
  - 21.3

sudo: required

services:
  - rabbitmq

<<<<<<< HEAD
sudo: required

services:
  - rabbitmq

=======
>>>>>>> c2865f79
cache:
  directories:
    - ~/.mix
    - _build/dev

script:
<<<<<<< HEAD
  - mix dialyzer
  - mix credo --script
  - mix test
=======
  - mix test
  - mix dialyzer
  - mix credo
>>>>>>> c2865f79
<|MERGE_RESOLUTION|>--- conflicted
+++ resolved
@@ -13,26 +13,12 @@
 services:
   - rabbitmq
 
-<<<<<<< HEAD
-sudo: required
-
-services:
-  - rabbitmq
-
-=======
->>>>>>> c2865f79
 cache:
   directories:
     - ~/.mix
     - _build/dev
 
 script:
-<<<<<<< HEAD
   - mix dialyzer
   - mix credo --script
-  - mix test
-=======
-  - mix test
-  - mix dialyzer
-  - mix credo
->>>>>>> c2865f79
+  - mix test