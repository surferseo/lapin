language: elixir

elixir:
<<<<<<< HEAD
  - 1.6
  - 1.7

otp_release:
  - 20.3
  - 21.1

=======
  - 1.7
  - 1.8
otp_release:
  - 20.3
  - 21.2
>>>>>>> 500ddb0b
sudo: required

services:
  - rabbitmq

cache:
  directories:
    - ~/.mix
    - _build/dev

script:
  - mix test
  - mix dialyzer
  - mix credo<|MERGE_RESOLUTION|>--- conflicted
+++ resolved
@@ -1,21 +1,11 @@
 language: elixir
 
 elixir:
-<<<<<<< HEAD
-  - 1.6
-  - 1.7
-
-otp_release:
-  - 20.3
-  - 21.1
-
-=======
   - 1.7
   - 1.8
 otp_release:
   - 20.3
   - 21.2
->>>>>>> 500ddb0b
 sudo: required
 
 services:
